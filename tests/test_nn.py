--- conflicted
+++ resolved
@@ -18,11 +18,7 @@
 import jax
 import jax.numpy as jnp
 import jax.random as jrandom
-<<<<<<< HEAD
-import klax
-=======
 import pytest
->>>>>>> d3910ddc
 
 
 def test_linear(getkey, getwrap):
