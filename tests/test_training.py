--- conflicted
+++ resolved
@@ -131,8 +131,4 @@
     _, history = klax.fit(
         model, (x, x), log_every=1, callbacks=[callback], key=getkey()
     )
-<<<<<<< HEAD
-    assert history.steps[-1] == 123
-=======
-    assert history["steps"][-1] == 123
->>>>>>> 907b623c
+    assert history.steps[-1] == 123