<<<<<<< HEAD
import equinox as eqx
from klax import (
    apply,
    NonNegative,
    non_trainable,
    Parameterize,
    unwrap
)
=======
# Copyright 2025 The Klax Authors.
#
# Licensed under the Apache License, Version 2.0 (the "License");
# you may not use this file except in compliance with the License.
# You may obtain a copy of the License at
#
#     http://www.apache.org/licenses/LICENSE-2.0
#
# Unless required by applicable law or agreed to in writing, software
# distributed under the License is distributed on an "AS IS" BASIS,
# WITHOUT WARRANTIES OR CONDITIONS OF ANY KIND, either express or implied.
# See the License for the specific language governing permissions and
# limitations under the License.

import klax
>>>>>>> d3910ddc
import jax.random as jrandom
import jax.numpy as jnp


def test_nested_unwrap():
    param = Parameterize(
        jnp.square,
        Parameterize(jnp.square, Parameterize(jnp.square, 2)),
    )
    assert unwrap(param) == jnp.square(jnp.square(jnp.square(2)))


def test_parameterize():
    diag = Parameterize(jnp.diag, jnp.ones(3))
    assert jnp.allclose(jnp.eye(3), unwrap(diag))


def test_non_trainable():
    model = non_trainable((jnp.ones(3), 1))
    def loss(model):
        model = unwrap(model)
        return model[0].sum()

    grad = eqx.filter_grad(loss)(model)[0].tree
    assert grad.shape == (3,)
    assert jnp.all(grad == 0.0)


#TODO: Paramax implements some more tests 


def test_non_negative(getkey):
    # Negative array input
    parameter = -jrandom.uniform(getkey(), (10,))
    non_neg = NonNegative(parameter)
    assert jnp.all(unwrap(non_neg) == 0)
    assert jnp.all(apply(non_neg).parameter == 0)

    # Positive array input
    parameter = jrandom.uniform(getkey(), (10,))
    non_neg = NonNegative(parameter)
    assert jnp.all(unwrap(non_neg) == parameter)
    assert jnp.all(apply(non_neg).parameter == parameter)<|MERGE_RESOLUTION|>--- conflicted
+++ resolved
@@ -1,13 +1,3 @@
-<<<<<<< HEAD
-import equinox as eqx
-from klax import (
-    apply,
-    NonNegative,
-    non_trainable,
-    Parameterize,
-    unwrap
-)
-=======
 # Copyright 2025 The Klax Authors.
 #
 # Licensed under the Apache License, Version 2.0 (the "License");
@@ -22,8 +12,14 @@
 # See the License for the specific language governing permissions and
 # limitations under the License.
 
-import klax
->>>>>>> d3910ddc
+import equinox as eqx
+from klax import (
+    apply,
+    NonNegative,
+    non_trainable,
+    Parameterize,
+    unwrap
+)
 import jax.random as jrandom
 import jax.numpy as jnp
 
