[build-system]
requires = ["hatchling"]
build-backend = "hatchling.build"

[project]
name = "klax"
version = "0.1.0"
description = "A lightweight machine learning pacakge for computational mechanics."
readme = "README.md"
license = {file = "LICENSE"}
authors = [
    { name = "Drenderer", email = "some@email.com" },
    { name = "jaosch", email = "jasper.schommartz@gmail.com" }
]
requires-python = ">=3.12"
dependencies = [
    "equinox>=0.12.2",
    "jax>=0.6.0",
    "optax>=0.2.4",
    "paramax>=0.0.3",
]
classifiers = [
    "Development Status :: 3 - Alpha",
    "Intended Audience :: Education",
    "Intended Audience :: Science/Research",
    "License :: OSI Approved :: Apache Software License",
    "Natural Language :: English",
    "Operating System :: OS Independent",
    "Programming Language :: Python :: 3",
    "Topic :: Scientific/Engineering :: Artificial Intelligence",
    "Topic :: Scientific/Engineering :: Mathematics",
    "Topic :: Scientific/Engineering :: Physics",
]
<<<<<<< HEAD
dependencies = ["jax", "equinox", "optax"]
=======

[project.urls]
Repository = "https://github.com/Drenderer/klax"
Issues = "https://github.com/jaosch/feap-caller/klax"
>>>>>>> 5c4ee247

[project.optional-dependencies]
plot = [
    "matplotlib>=3.10.3",
]
docs = [
    "sphinx>=8.2.3",
    "sphinx-autodoc-typehints>=3.2.0",
    "sphinx-book-theme>=1.1.4",
]

[dependency-groups]
dev = [
    "pytest>=8.3.5",
    "ruff>=0.11.10",
]

[tool.hatch.build.targets.wheel]
packages = ["klax"]

[tool.pytest.ini_options]
addopts = "-p no:faulthandler"
testpaths = ["tests"]

[tool.ruff]
line-length = 79<|MERGE_RESOLUTION|>--- conflicted
+++ resolved
@@ -31,14 +31,10 @@
     "Topic :: Scientific/Engineering :: Mathematics",
     "Topic :: Scientific/Engineering :: Physics",
 ]
-<<<<<<< HEAD
-dependencies = ["jax", "equinox", "optax"]
-=======
 
 [project.urls]
 Repository = "https://github.com/Drenderer/klax"
 Issues = "https://github.com/jaosch/feap-caller/klax"
->>>>>>> 5c4ee247
 
 [project.optional-dependencies]
 plot = [
