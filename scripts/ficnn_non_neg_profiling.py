"""
This script compares the performance of the FICNN for
multiple different implementations of a non-negative constraint.
"""

# %% Imports
from __future__ import annotations
from collections.abc import Callable, Sequence
from typing import Literal

from matplotlib import pyplot as plt

import equinox as eqx
import jax
import jax.numpy as jnp
from jax.nn.initializers import Initializer, zeros, he_normal
import jax.random as jr
from jaxtyping import Array, PRNGKeyArray
import optax

from klax._misc import default_floating_dtype
from klax.nn import Linear, InputSplitLinear
from klax import (
    fit,
    Unwrappable,
    NonNegative,
    finalize,
    split_data,
)


# %% FICNN implementation where the wrapper can be chosen


class FICNN(eqx.Module, strict=True):
    """
    A fully input convex neural network (https://arxiv.org/abs/1609.07152).

    Each element of the output is a convex function of the input.
    """

    layers: tuple[Linear | InputSplitLinear, ...]
    activations: tuple[Callable, ...]
    final_activation: Callable
    use_bias: bool = eqx.field(static=True)
    use_final_bias: bool = eqx.field(static=True)
    use_passthrough: bool = eqx.field(static=True)
    non_decreasing: bool = eqx.field(static=True)
    in_size: int | Literal["scalar"] = eqx.field(static=True)
    out_size: int | Literal["scalar"] = eqx.field(static=True)
    width_sizes: tuple[int, ...] = eqx.field(static=True)

    def __init__(
        self,
        in_size: int | Literal["scalar"],
        out_size: int | Literal["scalar"],
        width_sizes: Sequence[int],
        non_neg_wrap: Unwrappable,
        use_passthrough: bool = True,
        non_decreasing: bool = False,
        weight_init: Initializer = he_normal(),
        bias_init: Initializer = zeros,
        activation: Callable = jax.nn.softplus,
        final_activation: Callable = lambda x: x,
        use_bias: bool = True,
        use_final_bias: bool = True,
        dtype: type | None = None,
        *,
        key: PRNGKeyArray,
    ):
        """
        Args:
            in_size: The input size. The input to the module should be a vector
                of shape `(in_features,)`.
            out_size: The output size. The output from the module will be a
                vector of shape `(out_features,)`.
            width_sizes: The sizes of each hidden layer in a list.
            non_neg_wrap: Parameter wrapper or updatable that implements non-negativity
                for the constrained weights.
            use_passthrough: Whether to use passthrough layers. If true, the input
             is passed through to each hidden layer. Defaults to True.
            non_decreasing: If true, the output is element-wise non-decreasing
                in each input. This is useful if the input `x` is a convex function
                of some other quantity `z`. If the FICNN `f(x(z))` is non-decreasing
                then f preserves the convexity with respect to `z`. Defaults to False.
            weight_init: The weight initializer of type `jax.nn.initializers.Initializer`.
                Defaults to he_normal().
            bias_init: The bias initializer of type `jax.nn.initializers.Initializer`.
                Defaults to zeros.
            activation: The activation function of each hidden layer. To ensure
                convexity this function must be convex and non-decreasing.
                Defaults to `jax.nn.softplus`.
            final_activation: The activation function after the output layer. To ensure
                convexity this function must be convex and non-decreasing.
                Defaults to the identity.
            use_bias: Whether to add on a bias in the hidden layers. Defaults to True.
            use_final_bias: Whether to add on a bias to the final layer. Defaults to True.
            dtype: The dtype to use for all the weights and biases in this MLP.
                Defaults to either `jax.numpy.float32` or `jax.numpy.float64`
                depending on whether JAX is in 64-bit mode.
            key: A `jax.random.PRNGKey` used to provide randomness for parameter
                initialisation. (Keyword only argument.)
        """

        # TODO:
        # What's up with this? Why not let the user define a final activation?
        # def final_activation(x):
        #     return x
        # Response jaosch: Changing the output activation could break convexity
        # without notice.

        dtype = default_floating_dtype() if dtype is None else dtype
        width_sizes = tuple(width_sizes)

        self.in_size = in_size
        self.out_size = out_size
        self.width_sizes = width_sizes
        self.use_bias = use_bias
        self.use_final_bias = use_final_bias
        self.use_passthrough = use_passthrough
        self.non_decreasing = non_decreasing

        in_sizes = (in_size,) + width_sizes
        out_sizes = width_sizes + (out_size,)
        use_biases = len(width_sizes) * (use_bias,) + (use_final_bias,)
        keys = jr.split(key, len(in_sizes))

        layers = []
        for n, (sin, sout, ub, key) in enumerate(
            zip(in_sizes, out_sizes, use_biases, keys)
        ):
            if n == 0:
                layers.append(
                    Linear(
                        sin,
                        sout,
                        weight_init,
                        bias_init,
                        ub,
                        non_neg_wrap if non_decreasing else None,
                        dtype=dtype,
                        key=key,
                    )
                )
            else:
                if use_passthrough:
                    layers.append(
                        InputSplitLinear(
                            (sin, in_size),
                            sout,
                            weight_init,
                            bias_init,
                            ub,
                            (
                                (non_neg_wrap, non_neg_wrap)
                                if non_decreasing
                                else (non_neg_wrap, None)
                            ),
                            dtype=dtype,
                            key=key,
                        )
                    )
                else:
                    layers.append(
                        Linear(
                            sin,
                            sout,
                            weight_init,
                            bias_init,
                            ub,
                            non_neg_wrap,
                            dtype=dtype,
                            key=key,
                        )
                    )

        self.layers = tuple(layers)

        # In case `activation` or `final_activation` are learnt, then make a separate
        # copy of their weights for every neuron.
        activations = []
        for width in width_sizes:
            activations.append(eqx.filter_vmap(lambda: activation, axis_size=width)())
        self.activations = tuple(activations)
        if out_size == "scalar":
            self.final_activation = final_activation
        else:
            self.final_activation = eqx.filter_vmap(
                lambda: final_activation, axis_size=out_size
            )()

    def __call__(self, x: Array, *, key: PRNGKeyArray | None = None) -> Array:
        """
        Args:
            x: A JAX array with shape `(in_size,)`. (Or shape `()` if
                `in_size="scalar"`.)
            key: Ignored; provided for compatibility with the rest of the
                Equinox API. (Keyword only argument.)

        Returns:
            A JAX array with shape `(out_size,)`. (Or shape `()` if
            `out_size="scalar"`.)
        """

        y = self.layers[0](x)

        for i, (layer, activation) in enumerate(zip(self.layers[1:], self.activations)):
            layer_activation = jax.tree.map(
                lambda y: y[i] if eqx.is_array(y) else y, activation
            )
            y = eqx.filter_vmap(lambda a, b: a(b))(layer_activation, y)

            if self.use_passthrough:
                y = layer(y, x)
            else:
                y = layer(y)

        if self.out_size == "scalar":
            y = self.final_activation(y)
        else:
            y = eqx.filter_vmap(lambda a, b: a(b))(self.final_activation, y)

        return y


# %% Define old NonNegative Wrapper


class NonNegSoftplus(Unwrappable[Array]):
    parameter: Array

    def __init__(self, x):
        x = jnp.maximum(x, 0)
        self.parameter = jnp.log(jnp.exp(x) - 1)

    def unwrap(self) -> Array:
        return jax.nn.softplus(self.parameter)

<<<<<<< HEAD
=======

>>>>>>> d1e70be8
class OldNonNegative(Unwrappable[Array]):
    parameter: Array

    def __init__(self, parameter: Array):
        # Ensure that the parameter fulfills the constraint initially
        self.parameter = self._non_neg(parameter)

    def _non_neg(self, x: Array) -> Array:
        return jnp.maximum(x, 0)

    def unwrap(self) -> Array:
        return self._non_neg(self.parameter)


class NoConstraint(Unwrappable[Array]):
    parameter: Array

    def unwrap(self) -> Array:
        return self.parameter


# %% Fit the FICNN using different wrappers

key = jr.key(0)
data_key, model_key, train_key = jr.split(key, 3)

n = 100

c = jr.uniform(data_key, shape=n, minval=0.1, maxval=1.2) / n


def f(x):
    return jnp.sum(c * x * x, axis=-1, keepdims=True)


x = jr.uniform(data_key, shape=(10_000, n), minval=-2, maxval=2)
y = f(x)
# y += 0.05*jr.normal(data_key, y.shape)

x_ = jnp.linspace(-3, 3, 100)[:, None]
x_eval = jnp.concat([x_, jnp.zeros((x_.shape[0], n - 1))], axis=-1)
y_eval = f(x_eval)

train_data, vali_data = split_data((x, y), (80, 20), key=data_key)

fig, ax = plt.subplots()
colors = plt.rcParams["axes.prop_cycle"].by_key()["color"]
wrappers = [NonNegative, OldNonNegative, NonNegSoftplus, NoConstraint]
for wrapper, color in zip(wrappers, colors):
    name = wrapper.__name__
    model = FICNN(
        x.shape[-1],
        y.shape[-1],
        [64, 16],
        wrapper,
        key=model_key,
    )

    model, hist = fit(
        model,
        train_data,
        validation_data=vali_data,
        batch_size=128,
        steps=100_000,
        optimizer=optax.adam(1e-3),
        key=train_key,
    )

    model_ = finalize(model)

    hist.plot(
        ax=ax,
        loss_options=dict(label=name, color=color),
        val_loss_options=dict(label="", color=color),
    )


ax.set(
    yscale="log",
    # xscale="log",
    ylabel="loss",
    xlabel="step",
)

ax.legend()
plt.tight_layout()
plt.show()<|MERGE_RESOLUTION|>--- conflicted
+++ resolved
@@ -236,10 +236,7 @@
     def unwrap(self) -> Array:
         return jax.nn.softplus(self.parameter)
 
-<<<<<<< HEAD
-=======
-
->>>>>>> d1e70be8
+
 class OldNonNegative(Unwrappable[Array]):
     parameter: Array
 
