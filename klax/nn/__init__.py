from ._linear import (
    Linear as Linear,
    InputSplitLinear as InputSplitLinear,
)
from ._mlp import MLP as MLP
<<<<<<< HEAD
from ._matrices import (
    Matrix as Matrix,
    ConstantMatrix as ConstantMatrix,
    SkewSymmetricMatrix as SkewSymmetricMatrix,
    ConstantSkewSymmetricMatrix as ConstantSkewSymmetricMatrix,
    SPDMatrix as SPDMatrix,
    ConstantSPDMatrix as ConstantSPDMatrix,
)

__all__ = [
    "Linear",
    "FullyLinear",
    "MLP",
    "Matrix",
    "ConstantMatrix",
    "SkewSymmetricMatrix",
    "ConstantSkewSymmetricMatrix",
    "SPDMatrix",
    "ConstantSPDMatrix"
]
=======
from ._icnn import FICNN as FICNN

__all__ = ["Linear", "InputSplitLinear", "MLP", "FICNN"]
>>>>>>> 39d8c154
<|MERGE_RESOLUTION|>--- conflicted
+++ resolved
@@ -3,7 +3,7 @@
     InputSplitLinear as InputSplitLinear,
 )
 from ._mlp import MLP as MLP
-<<<<<<< HEAD
+from ._icnn import FICNN as FICNN
 from ._matrices import (
     Matrix as Matrix,
     ConstantMatrix as ConstantMatrix,
@@ -15,17 +15,13 @@
 
 __all__ = [
     "Linear",
-    "FullyLinear",
-    "MLP",
+    "InputSplitLinear",
+    "MLP", 
+    "FICNN",
     "Matrix",
     "ConstantMatrix",
     "SkewSymmetricMatrix",
     "ConstantSkewSymmetricMatrix",
     "SPDMatrix",
     "ConstantSPDMatrix"
-]
-=======
-from ._icnn import FICNN as FICNN
-
-__all__ = ["Linear", "InputSplitLinear", "MLP", "FICNN"]
->>>>>>> 39d8c154
+]