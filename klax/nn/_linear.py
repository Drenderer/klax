--- conflicted
+++ resolved
@@ -56,13 +56,8 @@
         weight_init: Initializer,
         bias_init: Initializer = zeros,
         use_bias: bool = True,
-<<<<<<< HEAD
         weight_wrap: Type[ArrayWrapper] | None = None,
         bias_wrap: Type[ArrayWrapper] | None = None,
-=======
-        weight_wrap: type[ParameterWrapper] | None = None,
-        bias_wrap: type[ParameterWrapper] | None = None,
->>>>>>> d3910ddc
         dtype=None,
         *,
         key: PRNGKeyArray,
