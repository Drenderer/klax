--- conflicted
+++ resolved
@@ -40,15 +40,9 @@
     """
 
     weight: Array | Unwrappable[Array]
-<<<<<<< HEAD
-    bias: Optional[Array | Unwrappable[Array]]
-    in_features: Union[int, Literal["scalar"]] = eqx.field(static=True)
-    out_features: Union[int, Literal["scalar"]] = eqx.field(static=True)
-=======
     bias: Array | Unwrappable[Array] | None
     in_features: int | Literal["scalar"] = eqx.field(static=True)
     out_features: int | Literal["scalar"] = eqx.field(static=True)
->>>>>>> d1e70be8
     use_bias: bool = eqx.field(static=True)
 
     def __init__(
@@ -147,15 +141,9 @@
             `out_features="scalar"`.)
         """
 
-<<<<<<< HEAD
-        assert not contains_unwrappables(self), (
-            "Model must be finalized before calling, see `klax.finalize`."
-        )
-=======
         assert not contains_unwrappables(
             self
         ), "Model must be finalized before calling, see `klax.finalize`."
->>>>>>> d1e70be8
         if self.in_features == "scalar":
             if jnp.shape(x) != ():
                 raise ValueError("x must have scalar shape")
@@ -164,15 +152,9 @@
         if self.bias is not None:
             x = x + self.bias
         if self.out_features == "scalar":
-<<<<<<< HEAD
-            assert jnp.shape(x) == (1,), (
-                f"Output shape mismatch: expected (1,) for scalar output but got {jnp.shape(x)}."
-            )
-=======
             assert jnp.shape(x) == (
                 1,
             ), f"Output shape mismatch: expected (1,) for scalar output but got {jnp.shape(x)}."
->>>>>>> d1e70be8
             x = jnp.squeeze(x)
         return x
 
@@ -186,17 +168,10 @@
     or initialization for the corresponding weight matrices.
     """
 
-<<<<<<< HEAD
-    weights: Tuple[Array | Unwrappable[Array], ...]
-    bias: Optional[Array | Unwrappable[Array]]
-    in_features: Tuple[Union[int, Literal["scalar"]], ...] = eqx.field(static=True)
-    out_features: Union[int, Literal["scalar"]] = eqx.field(static=True)
-=======
     weights: tuple[Array | Unwrappable[Array], ...]
     bias: Array | Unwrappable[Array] | None
     in_features: tuple[int | Literal["scalar"], ...] = eqx.field(static=True)
     out_features: int | Literal["scalar"] = eqx.field(static=True)
->>>>>>> d1e70be8
     use_bias: bool = eqx.field(static=True)
     _num_inputs: int
 
@@ -207,14 +182,6 @@
         weight_inits: Sequence[Initializer] | Initializer,
         bias_init: Initializer = zeros,
         use_bias: bool = True,
-<<<<<<< HEAD
-        weight_wraps: Sequence[type[Constraint] | type[Unwrappable[Array]] | None]
-        | type[Constraint]
-        | type[Unwrappable[Array]]
-        | None = None,
-        bias_wrap: type[Constraint] | type[Unwrappable[Array]] | None = None,
-        dtype=None,
-=======
         weight_wraps: (
             Sequence[type[Constraint] | type[Unwrappable[Array]] | None]
             | type[Constraint]
@@ -223,7 +190,6 @@
         ) = None,
         bias_wrap: type[Constraint] | type[Unwrappable[Array]] | None = None,
         dtype: type | None = None,
->>>>>>> d1e70be8
         *,
         key: PRNGKeyArray,
     ):
@@ -329,15 +295,9 @@
             `out_features="scalar"`.)
         """
 
-<<<<<<< HEAD
-        assert not contains_unwrappables(self), (
-            "Model must be finalized before calling, see `klax.finalize`."
-        )
-=======
         assert not contains_unwrappables(
             self
         ), "Model must be finalized before calling, see `klax.finalize`."
->>>>>>> d1e70be8
         if len(xs) != self._num_inputs:
             raise ValueError(
                 f"Number of call arguments ({len(xs)}) does not match the number of inputs ({self._num_inputs})"
@@ -357,14 +317,8 @@
         if self.bias is not None:
             y = y + self.bias
         if self.out_features == "scalar":
-<<<<<<< HEAD
-            assert jnp.shape(y) == (1,), (
-                f"Output shape mismatch: expected (1,) for scalar output but got {jnp.shape(y)}."
-            )
-=======
             assert jnp.shape(y) == (
                 1,
             ), f"Output shape mismatch: expected (1,) for scalar output but got {jnp.shape(y)}."
->>>>>>> d1e70be8
             y = jnp.squeeze(y)
         return y