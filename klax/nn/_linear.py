--- conflicted
+++ resolved
@@ -262,42 +262,10 @@
     def __call__(self, *xs: Array, key: Optional[PRNGKeyArray] = None) -> Array:
         """
         Args:
-<<<<<<< HEAD
             xs: The inputs. Should be n JAX arrays x_i of shape `(in_features[i],)`. (Or
                 shape `()` if `in_features[i]="scalar"`.)
             key: Ignored; provided for compatibility with the rest of the
                 Equinox API. (Keyword only argument.)
-=======
-            y: The first input. Should be a JAX array of shape `(in_features_y,)`.
-                (Or shape `()` if `in_features="scalar"`.)
-            z: The first input. Should be a JAX array of shape `(in_features_z,)`.
-                (Or shape `()` if `in_features="scalar"`.)
-            key: Ignored; provided for compatibility with the rest of the Equinox API.
-                (Keyword only argument.)
-
-        Note:
-            If you want to use higher order tensors as inputs (for example featuring
-            batch dimensions) then use `jax.vmap`. For example, for inputs `y` and
-            `z` of shape `(batch, in_features_y)` and `(batch, in_features_z)`,
-            respectively, using
-
-            >>> import jax
-            >>> from jax.nn.initializers import he_normal
-            >>> import jax.random as jrandom
-            >>> import klax
-            >>>
-            >>> key = jrandom.PRNGKey(0)
-            >>> keys = jrandom.split(key, 3)
-            >>> y = jrandom.uniform(keys[0], (10,))
-            >>> z = jrandom.uniform(keys[1], (10,))
-            >>> fully_linear = klax.nn.FullyLinear(
-            ...     "scalar", "scalar", "scalar", he_normal(), key=keys[2]
-            ... )
-            >>> jax.vmap(fully_linear, (0, 0))(y, z).shape
-            (10,)
-
-            will produce the appropriate output of shape `(batch, out_features)`.
->>>>>>> 0b6efea1
 
         Returns:
             A JAX array of shape `(out_features,)`. (Or shape `()` if
