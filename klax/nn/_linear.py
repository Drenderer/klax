# This file includes code from Equinox
#
#     https://github.com/patrick-kidger/equinox
#
# licensed under Apache 2.0. Changes were made to class `Linear`.
#
# Modifications copyright 2025 The Klax Authors.
#
# Licensed under the Apache License, Version 2.0 (the "License");
# you may not use this file except in compliance with the License.
# You may obtain a copy of the License at
#
#     http://www.apache.org/licenses/LICENSE-2.0
#
# Unless required by applicable law or agreed to in writing, software
# distributed under the License is distributed on an "AS IS" BASIS,
# WITHOUT WARRANTIES OR CONDITIONS OF ANY KIND, either express or implied.
# See the License for the specific language governing permissions and
# limitations under the License.

from __future__ import annotations
from typing import (
    Literal,
    Optional,
    Tuple,
    Union,
)
from collections.abc import Sequence

import equinox as eqx
from jax.nn.initializers import Initializer, zeros
import jax.numpy as jnp
import jax.random as jrandom
from jaxtyping import Array, PRNGKeyArray

from .._misc import default_floating_dtype
from .._wrappers import ArrayWrapper


class Linear(eqx.Module, strict=True):
    """Performs a linear transformation.

    This class is modified from `eqx.nn.Linear` to allow for custom initialization.
    """

    weight: Array | ArrayWrapper
    bias: Optional[Array | ArrayWrapper]
    in_features: Union[int, Literal["scalar"]] = eqx.field(static=True)
    out_features: Union[int, Literal["scalar"]] = eqx.field(static=True)
    use_bias: bool = eqx.field(static=True)

    def __init__(
        self,
        in_features: Union[int, Literal["scalar"]],
        out_features: Union[int, Literal["scalar"]],
        weight_init: Initializer,
        bias_init: Initializer = zeros,
        use_bias: bool = True,
        weight_wrap: Type[ArrayWrapper] | None = None,
        bias_wrap: Type[ArrayWrapper] | None = None,
        dtype=None,
        *,
        key: PRNGKeyArray,
    ):
        """
        Args:
            in_features: The input size. The input to the layer should be a vector of
               shape `(in_features,)`
            out_features: The output size. The output from the layer will be a vector
               of shape `(out_features,)`.
            weight_init: The weight initializer of type `jax.nn.initializers.Initializer`.
            bias_init: The bias initializer of type `jax.nn.initializers.Initializer`.
            use_bias: Whether to add on a bias as well.
<<<<<<< HEAD
            weight_warp: An optional `klax.wrappers.ArrayWrapper` that can be passed
               to enforce weight constraints.
            bias_warp: An optional `klax.wrappers.ArrayWrapper` that can be passed
=======
            weight_warp: An optional `klax.ParameterWrapper` that can be passed
               to enforce weight constraints.
            bias_warp: An optional `klax.ParameterWrapper` that can be passed
>>>>>>> 1dc67947
               to enforce bias constraints.
            dtype: The dtype to use for the weight and the bias in this layer.
               Defaults to either `jax.numpy.float32` or `jax.numpy.float64` depending
               on whether JAX is in 64-bit mode.
            key: A `jax.random.PRNGKey` used to provide randomness for parameter
               initialisation. (Keyword only argument.)

        Note:
            Note that `in_features` also supports the string `"scalar"` as a
            special value. In this case the input to the layer should be of
            shape `()`.

            Likewise `out_features` can also be a string `"scalar"`, in which
            case the output from the layer will have shape `()`.

            Further note that, some `jax.nn.initializers.Initializer`s do not
            work if one of `in_features` or `out_features` is zero.

            Likewise, some `jax.nn.initializers.Initialzers`s do not work when
            `dtype` is `jax.numpy.complex64`.
        """
        dtype = default_floating_dtype() if dtype is None else dtype
        wkey, bkey = jrandom.split(key, 2)
        in_features_ = 1 if in_features == "scalar" else in_features
        out_features_ = 1 if out_features == "scalar" else out_features
        wshape = (in_features_, out_features_)
        weight = weight_init(wkey, wshape, dtype)
        self.weight = weight if weight_wrap is None else weight_wrap(weight)
        bshape = (out_features_,)
        if use_bias is None:
            self.bias = None
        else:
            bias = bias_init(bkey, bshape, dtype)
            self.bias = bias if bias_wrap is None else bias_wrap(bias)

        self.in_features = in_features
        self.out_features = out_features
        self.use_bias = use_bias

    def __call__(self, x: Array, *, key: Optional[PRNGKeyArray] = None) -> Array:
        """
        Args:
            x: The input. Should be a JAX array of shape `(in_features,)`. (Or
                shape `()` if `in_features="scalar"`.)
            key: Ignored; provided for compatibility with the rest of the
                Equinox API. (Keyword only argument.)

        Note:
            If you want to use higher order tensors as inputs (for example featuring "
            "batch dimensions) then use `jax.vmap`. For example, for an input `x` of "
            "shape `(batch, in_features)`, using

            >>> import jax
            >>> from jax.nn.initializers import he_normal
            >>> import jax.random as jrandom
            >>> import klax
            >>>
            >>> key = jrandom.PRNGKey(0)
            >>> keys = jrandom.split(key)
            >>> x = jrandom.uniform(keys[0], (10,))
            >>> linear = klax.nn.Linear("scalar", "scalar", he_normal(), key=keys[1])
            >>> jax.vmap(linear)(x).shape
            (10,)

            will produce the appropriate output of shape `(batch, out_features)`.

        Returns:
            A JAX array of shape `(out_features,)`. (Or shape `()` if
            `out_features="scalar"`.)
        """
        assert not isinstance(self.weight, ArrayWrapper), (
            "Model must be unwrapped before calling."
        )
        if self.in_features == "scalar":
            if jnp.shape(x) != ():
                raise ValueError("x must have scalar shape")
            x = jnp.broadcast_to(x, (1,))
        x = jnp.matmul(x, self.weight)
        if self.bias is not None:
            x = x + self.bias
        if self.out_features == "scalar":
            assert jnp.shape(x) == (1,), f"Output shape mismatch: expected (1,) for scalar output but got {jnp.shape(x)}."
            x = jnp.squeeze(x)
        return x


class InputSplitLinear(eqx.Module, strict=True):
    """Performs a linear transformation for multiple inputs `x_1, ..., x_n`:
    `y = x_1 @ W_1 + x_2 @ W_2 + ... +x_n @ W_n + b`

    This layer is useful for formulating transformations with multiple
    inputs where different inputs requre different weight constraints
    or initialization for the corresponding weight matrices.
    """

    weights: Tuple[Array | ArrayWrapper, ...]
    bias: Optional[Array | ArrayWrapper]
    in_features: Tuple[Union[int, Literal["scalar"]], ...] = eqx.field(static=True)
    out_features: Union[int, Literal["scalar"]] = eqx.field(static=True)
    use_bias: bool = eqx.field(static=True)
    _num_inputs: int

    def __init__(
        self,
        in_features: Sequence[Union[int, Literal["scalar"]]],
        out_features: Union[int, Literal["scalar"]],
        weight_inits: Sequence[Initializer] | Initializer,
        bias_init: Initializer = zeros,
        use_bias: bool = True,
        weight_wraps: Sequence[type[ArrayWrapper] | None]
        | type[ArrayWrapper]
        | None = None,
        bias_wrap: type[ArrayWrapper] | None = None,
        dtype=None,
        *,
        key: PRNGKeyArray,
    ):
        """
        Args:
            in_features: The input sizes of each input. The n-th input to the
                layer should be a vectors of shape `(in_features[n],)`
            out_features: The output size. The output from the layer will be a
                vector of shape `(out_features,)`.
            weight_inits: Weight initializer or sequence of weight initializers
                of type `jax.nn.initializers.Initializer`. By specifying a sequence
                it is possible to apply a different initializer to each weight matrix.
                The sequence must have the same length as in_features.
            bias_init: The bias initializer of type `jax.nn.initializers.Initializer`.
            use_bias: Whether to add on a bias as well.
<<<<<<< HEAD
            weight_wraps: An optional `klax.wrappers.ArrayWrapper` or sequence of
                `klax.wrappers.ArrayWrapper` that can be passed to enforce weight
                constraints. By specifying a sequence it is possible to apply a
                different wrapper to each weight matrix. The sequence must have the
                same length as in_features.
            bias_wrap: An optional `klax.wrappers.ArrayWrapper` that can be passed
=======
            weight_wraps: An optional `klax.ParameterWrapper` or sequence of
                `klax.ParameterWrapper` that can be passed to enforce weight
                constraints. By specifying a sequence it is possible to apply a
                different wrapper to each weight matrix. The sequence must have the
                same length as in_features.
            bias_wrap: An optional `klax.ParameterWrapper` that can be passed
>>>>>>> 1dc67947
               to enforce bias constraints.
            dtype: The dtype to use for the weight and the bias in this layer.
                Defaults to either `jax.numpy.float32` or `jax.numpy.float64`
                depending on whether JAX is in 64-bit mode.
            key: A `jax.random.PRNGKey` used to provide randomness for parameter
                initialisation. (Keyword only argument.)

        Note:
            Note that `in_features` also supports the
            string `"scalar"` as a special value. In this case the respective
            input to the layer should be of shape `()`.

            Likewise `out_features` can also be a string `"scalar"`, in which
            case the output from the layer will have shape `()`.

            Further note that, some `jax.nn.initializers.Initializer`s do not
            work if one of `in_features` or `out_features`
            is zero.

            Likewise, some `jax.nn.initializers.Initialzers`s do not work when
            `dtype` is `jax.numpy.complex64`.
        """
        dtype = default_floating_dtype() if dtype is None else dtype

        # Broadcast weight initializers and weight wrappers
        _num_inputs = len(in_features)
        if isinstance(weight_inits, Sequence):
            assert len(weight_inits) == _num_inputs, (
                "The length of the weight_inits is unequal to the length of in_features. "
                f"Expected length {_num_inputs} but is {len(weight_inits)}."
            )
        else:
            weight_inits = _num_inputs * (weight_inits,)

        if isinstance(weight_wraps, Sequence):
            assert len(weight_wraps) == _num_inputs, (
                "The length of the weight_wraps is unequal to the length of in_features. "
                f"Expected length {_num_inputs} but is {len(weight_wraps)}."
            )
        else:
            weight_wraps = _num_inputs * (weight_wraps,)

        key, bkey = jrandom.split(key, 2)
        wkeys = jrandom.split(key, _num_inputs)

        in_features_ = [1 if f == "scalar" else f for f in in_features]
        out_features_ = 1 if out_features == "scalar" else out_features

        wshapes = ((i_f_, out_features_) for i_f_ in in_features_)
        weights = [
            init(wkey, wshape, dtype)
            for init, wkey, wshape in zip(weight_inits, wkeys, wshapes)
        ]
        weights = [
            w if wrap is None else wrap(w) for w, wrap in zip(weights, weight_wraps)
        ]
        self.weights = tuple(weights)

        bshape = (out_features_,)
        if use_bias is None:
            self.bias = None
        else:
            bias = bias_init(bkey, bshape, dtype)
            self.bias = bias if bias_wrap is None else bias_wrap(bias)

        self.in_features = tuple(in_features)
        self.out_features = out_features
        self.use_bias = use_bias
        self._num_inputs = _num_inputs

    def __call__(self, *xs: Array, key: Optional[PRNGKeyArray] = None) -> Array:
        """
        Args:
            xs: The inputs. Should be n JAX arrays x_i of shape `(in_features[i],)`. (Or
                shape `()` if `in_features[i]="scalar"`.)
            key: Ignored; provided for compatibility with the rest of the
                Equinox API. (Keyword only argument.)

        Returns:
            A JAX array of shape `(out_features,)`. (Or shape `()` if
            `out_features="scalar"`.)
        """

        if len(xs) != self._num_inputs:
            raise ValueError(
                f"Number of call arguments ({len(xs)}) does not match the number of inputs ({self._num_inputs})"
            )

        def mult(weight, in_feature, x):
            if in_feature == "scalar":
                if jnp.shape(x) != ():
                    raise ValueError("y must have scalar shape")
                x = jnp.broadcast_to(x, (1,))
            return jnp.matmul(x, weight)

        y = jnp.stack(
            [mult(w, f, x) for w, f, x in zip(self.weights, self.in_features, xs)],
            axis=0,
        ).sum(axis=0)
        if self.bias is not None:
            y = y + self.bias
        if self.out_features == "scalar":
            assert jnp.shape(y) == (1,), f"Output shape mismatch: expected (1,) for scalar output but got {jnp.shape(y)}."
            y = jnp.squeeze(y)
        return y<|MERGE_RESOLUTION|>--- conflicted
+++ resolved
@@ -71,15 +71,9 @@
             weight_init: The weight initializer of type `jax.nn.initializers.Initializer`.
             bias_init: The bias initializer of type `jax.nn.initializers.Initializer`.
             use_bias: Whether to add on a bias as well.
-<<<<<<< HEAD
-            weight_warp: An optional `klax.wrappers.ArrayWrapper` that can be passed
+            weight_warp: An optional `klax.ArrayWrapper` that can be passed
                to enforce weight constraints.
-            bias_warp: An optional `klax.wrappers.ArrayWrapper` that can be passed
-=======
-            weight_warp: An optional `klax.ParameterWrapper` that can be passed
-               to enforce weight constraints.
-            bias_warp: An optional `klax.ParameterWrapper` that can be passed
->>>>>>> 1dc67947
+            bias_warp: An optional `klax.ArrayWrapper` that can be passed
                to enforce bias constraints.
             dtype: The dtype to use for the weight and the bias in this layer.
                Defaults to either `jax.numpy.float32` or `jax.numpy.float64` depending
@@ -209,21 +203,12 @@
                 The sequence must have the same length as in_features.
             bias_init: The bias initializer of type `jax.nn.initializers.Initializer`.
             use_bias: Whether to add on a bias as well.
-<<<<<<< HEAD
-            weight_wraps: An optional `klax.wrappers.ArrayWrapper` or sequence of
-                `klax.wrappers.ArrayWrapper` that can be passed to enforce weight
+            weight_wraps: An optional `klax.ArrayWrapper` or sequence of
+                `klax.ArrayWrapper` that can be passed to enforce weight
                 constraints. By specifying a sequence it is possible to apply a
                 different wrapper to each weight matrix. The sequence must have the
                 same length as in_features.
-            bias_wrap: An optional `klax.wrappers.ArrayWrapper` that can be passed
-=======
-            weight_wraps: An optional `klax.ParameterWrapper` or sequence of
-                `klax.ParameterWrapper` that can be passed to enforce weight
-                constraints. By specifying a sequence it is possible to apply a
-                different wrapper to each weight matrix. The sequence must have the
-                same length as in_features.
-            bias_wrap: An optional `klax.ParameterWrapper` that can be passed
->>>>>>> 1dc67947
+            bias_wrap: An optional `klax.ArrayWrapper` that can be passed
                to enforce bias constraints.
             dtype: The dtype to use for the weight and the bias in this layer.
                 Defaults to either `jax.numpy.float32` or `jax.numpy.float64`
