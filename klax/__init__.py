# Import `klax.unwrap` alias for `paramax.unwrap`
from paramax import unwrap as unwrap

from ._callbacks import (
    Callback as Callback,
    CallbackArgs as CallbackArgs,
    HistoryCallback as HistoryCallback
)
from ._datahandler import (
    batch_data as batch_data,
    BatchGenerator as BatchGenerator,
    split_data as split_data
)
from ._losses import (
    Loss as Loss,
    mse as mse,
    mae as mae
)
from . import nn as nn
<<<<<<< HEAD
from ._training import fit as fit
from ._wrappers import (
    ParameterWrapper as ParameterWrapper,
    NonNegative as NonNegative
)
=======
from ._callbacks import (
    Callback as Callback,
    CallbackArgs as CallbackArgs,
    HistoryCallback as HistoryCallback,
)
from ._datahandler import (
    batch_data as batch_data,
    BatchGenerator as BatchGenerator,
    split_data as split_data,
)
from ._losses import (
    Loss as Loss, 
    mse as mse, 
    mae as mae
)
from ._training import fit as fit
from ._wrappers import (
    AbstractUpdatable as AbstractUpdatable,
    ParameterWrapper as ParameterWrapper,
    update_wrapper as update_wrapper,
    Positive as Positive,
    NonNegative as NonNegative,
)

import paramax as px

unwrap = px.unwrap  # Alias for unwrap
>>>>>>> fc6f8e06
<|MERGE_RESOLUTION|>--- conflicted
+++ resolved
@@ -17,28 +17,9 @@
     mae as mae
 )
 from . import nn as nn
-<<<<<<< HEAD
-from ._training import fit as fit
-from ._wrappers import (
-    ParameterWrapper as ParameterWrapper,
-    NonNegative as NonNegative
-)
-=======
-from ._callbacks import (
-    Callback as Callback,
-    CallbackArgs as CallbackArgs,
-    HistoryCallback as HistoryCallback,
-)
-from ._datahandler import (
-    batch_data as batch_data,
-    BatchGenerator as BatchGenerator,
-    split_data as split_data,
-)
-from ._losses import (
-    Loss as Loss, 
-    mse as mse, 
-    mae as mae
-)
+from ._callbacks import Callback, CallbackArgs, HistoryCallback
+from ._datahandler import batch_data, BatchGenerator, split_data
+from ._losses import Loss, mse, mae
 from ._training import fit as fit
 from ._wrappers import (
     AbstractUpdatable as AbstractUpdatable,
@@ -50,5 +31,4 @@
 
 import paramax as px
 
-unwrap = px.unwrap  # Alias for unwrap
->>>>>>> fc6f8e06
+unwrap = px.unwrap  # Alias for unwrap