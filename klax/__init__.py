--- conflicted
+++ resolved
@@ -12,25 +12,6 @@
 # See the License for the specific language governing permissions and
 # limitations under the License.
 
-from paramax import unwrap as unwrap
-
-from ._callbacks import (
-    Callback as Callback,
-    CallbackArgs as CallbackArgs,
-    HistoryCallback as HistoryCallback
-)
-from ._datahandler import (
-    batch_data as batch_data,
-    BatchGenerator as BatchGenerator,
-    split_data as split_data
-)
-from ._losses import (
-    Loss as Loss,
-    mse as mse,
-    mae as mae
-)
-from . import nn as nn
-<<<<<<< HEAD
 from ._callbacks import (
     Callback as Callback,
     CallbackArgs as CallbackArgs,
@@ -57,10 +38,4 @@
     apply as apply,
     NonNegative as NonNegative,
     contains_unwrappables as contains_unwrappables,
-=======
-from ._training import fit as fit
-from ._wrappers import (
-    ParameterWrapper as ParameterWrapper,
-    NonNegative as NonNegative
->>>>>>> d3910ddc
 )