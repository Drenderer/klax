--- conflicted
+++ resolved
@@ -3,12 +3,7 @@
 from ._datahandler import batch_data, BatchGenerator, split_data
 from ._losses import Loss, mse, mae
 from ._training import fit as fit
-<<<<<<< HEAD
+from ._wrappers import ParameterWrapper, NonNegative
 
 import paramax as px
-unwrap = px.unwrap  # Alias to paramax unwrap
-
-__all__ = ["dataloader", "fit"]
-=======
-from ._wrappers import ParameterWrapper, NonNegative
->>>>>>> 0b6efea1
+unwrap = px.unwrap  # Alias to paramax unwrap