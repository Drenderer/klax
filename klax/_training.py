--- conflicted
+++ resolved
@@ -6,17 +6,7 @@
 import datetime
 import time
 import typing
-<<<<<<< HEAD
-from typing import (
-    Generator,
-    List,
-    Optional,
-    Protocol,
-    Tuple
-)
-=======
-from typing import Generator, List, Optional, Protocol, Tuple, TypeVar
->>>>>>> 907b623c
+from typing import Generator, List, Optional, Protocol, Tuple
 
 import equinox as eqx
 import jax
@@ -27,16 +17,12 @@
 import optax
 import paramax as px
 
-<<<<<<< HEAD
 from .callbacks import (
     Callback,
     CallbackArgs,
     HistoryCallback,
     DefaultHistoryCallback,
 )
-=======
-from .callbacks import Callback, CallbackArgs
->>>>>>> 907b623c
 from .losses import Loss, mse
 from .typing import (
     BatchGenerator,
@@ -163,67 +149,7 @@
             end = start + batch_size
 
 
-<<<<<<< HEAD
-def fit[Model:PyTree | eqx.Module, History:HistoryCallback](
-        model: Model,
-        training_data: DataTree,
-        *,
-        batch_size: int = 32,
-        data_mask: Optional[MaskTree] = None,
-        validation_data: Optional[DataTree] = None,
-        steps: int = 1000,
-        log_every: int = 100,
-        loss_fn: Loss = mse,
-        optimizer: optax.GradientTransformation = optax.adam(1e-3),
-        dataloader: Dataloader = dataloader,
-        history: Optional[History]=None,
-        callbacks: Optional[List[Callback]]  = None,
-        key: PRNGKeyArray,
-        ) -> Tuple[Model, History]:
-    """
-    Trains a model using an optimizer from optax.
-
-    **Arguments**:
-
-    - `model`: The model instance, which should be trained. It must be a subclass of
-        `eqx.Module`. The model may contain `paramax.AbstractUnwrappable` wrappers.
-    - `training_data`: The training data can be any `PyTree` with `ArrayLike` leaves.
-        Most likely you'll want `training_data` to be a tuple `(x, y)` with model inputs \
-        `x` and model outputs `y`.
-    - `batch_size`: The number of examples in a batch.
-    - `data_mask`: The `PyTree` denoting, which leaves of `training_data` have batch \
-        dimension. `data_mask` must have the same structure as `training_data`, where \
-        the leaves are replaced with values of type `bool`. `True` indicates \
-        that the corresponding leaf in `training_data` has batch dimension. If `False`, the \
-        corresponding leaf will be returned unchanged by the `Generator`.
-        (Defaults to `None`, meaning all leaves in `training_data` have batch dimension.)
-    - `validation_data`: Arbitrary `PyTree` used for validation during training. \
-        Must have the same tree structure as `training_data`.
-        (Defaults to None. Keyword only argument)
-    - `steps`: Number of gradient updates to apply. (Defaults to 1000. Keyword only argument)
-    - `log_every`: The number of steps between updates of the loss history. A history update
-        consists of calculating the training and validation losses *over the entire datasets*
-        and storing them in the history dictionary. (Defaults to 10. Keyword only Argument)
-    - `loss_fn`: The loss function with call signature `(model, prediction, target, in_axes) -> float`.
-        (Defaults to `mse`.)
-    - `optimizer`: The optimizer. Any optax gradient transform to calculate the updates for
-        the model. (Defaults to optax.adam(1e-3).)
-    - `dataloader`: The data loader that splits inputs and targets into batches.
-        (Defaults to `dataloader`)
-    - `callbacks`: Callback functions that are evaluated after every training step. They can \
-        be used to implement early stopping, custom history logging and more. The argument to the \
-        callback function is a CallbackArgs object. (Defaults to `None`. Keyword only Argument)
-    - `key`: A `jax.random.PRNGKey` used to provide randomness for batch generation.
-        (Keyword only argument.)
-
-    Note that, this function assumes that the batch dimension is always oriented along
-    the first axes of any `jax.Array`
-        
-    **Returns:**
-
-    Returns a tuple of the trained model and a history dictionary containing the loss history.
-=======
-def fit(
+def fit[M: PyTree | eqx.Module, H: HistoryCallback](
     model: T,
     data: DataTree,
     *,
@@ -235,9 +161,10 @@
     loss_fn: Loss = mse,
     optimizer: optax.GradientTransformation = optax.adam(1e-3),
     dataloader: Dataloader = dataloader,
+    history: Optional[H] = None,
     callbacks: Optional[List[Callback]] = None,
     key: PRNGKeyArray,
-) -> Tuple[T, dict]:
+) -> Tuple[M, H]:
     """Trains a model using an optimizer from optax.
 
     Args:
@@ -278,7 +205,6 @@
 
     Returns:
         A tuple of the trained model and a history dictionary containing the loss history.
->>>>>>> 907b623c
     """
 
     # Generate an all true masks if data_mask is None
@@ -324,22 +250,9 @@
 
         return flat_model, flat_opt_state
 
-<<<<<<< HEAD
-    # Initialize the history callback
+    # Initialize the history
     if history is None:
         history = DefaultHistoryCallback(log_every)
-=======
-    # Initialize the history dict
-    history = {
-        "steps": [],
-        "loss": [],
-        "training_time": 0.0
-    }
-    if validation_data is not None:
-        history["val_loss"] = []
-
-    val_loss = None
->>>>>>> 907b623c
 
     # Initialize the optimizer and 'tell it' to optimize with respect to all
     # inexact arrays in the model
@@ -350,18 +263,7 @@
     flat_model, treedef_model = jax.tree_util.tree_flatten(model)
     flat_opt_state, treedef_opt_state = jax.tree_util.tree_flatten(opt_state)
 
-<<<<<<< HEAD
-
-    cbargs = CallbackArgs(
-        get_loss=get_loss, 
-        treedef_model=treedef_model, 
-        data=training_data, 
-        val_data=validation_data
-    )
-
-=======
-    cbargs = CallbackArgs(get_loss, data, validation_data, treedef_model)
->>>>>>> 907b623c
+    cbargs = CallbackArgs(get_loss, treedef_model, data, validation_data)
 
     # Loop over all training steps
     start_time = time.time()
@@ -387,23 +289,11 @@
         # Print log messages
         if (step % log_every) == 0 or step == steps:
             loss = cbargs.loss
-<<<<<<< HEAD
-=======
-            history["steps"].append(cbargs.step)
-            history["loss"].append(loss)
->>>>>>> 907b623c
             message = f"Step: {step}, Loss: {loss:.3e}"
             if validation_data is not None:
                 val_loss = cbargs.val_loss
-<<<<<<< HEAD
                 message += f", Validation loss: {val_loss:.3e}"
             print(message) 
-=======
-                history["val_loss"].append(val_loss)
-                message += f", Validation loss: {val_loss:.3e}"
-
-            print(message)
->>>>>>> 907b623c
 
         if callbacks is not None:
             # Run all callbacks and break if any of them request termination of
@@ -417,15 +307,7 @@
     model = jax.tree_util.tree_unflatten(treedef_model, flat_model)
 
     training_time = time.time() - start_time
-<<<<<<< HEAD
     print(f'Training took: {datetime.timedelta(seconds=training_time)}')
     history.add_training_time(training_time)
-=======
-    print(f"Training took: {datetime.timedelta(seconds=training_time)}")
-    history["training_time"] = training_time
-
-    # Convert history to numpy arrays
-    history = {k: np.array(v) for k, v in history.items()}
->>>>>>> 907b623c
 
     return model, history