--- conflicted
+++ resolved
@@ -30,13 +30,8 @@
     steps: int = 1000,
     loss_fn: Loss = mse,
     optimizer: optax.GradientTransformation = optax.adam(1e-3),
-<<<<<<< HEAD
-    dataloader: Dataloader = dataloader,
+    batcher: BatchGenerator = batch_data,
     history: Optional[H] = None,
-=======
-    batcher: BatchGenerator = batch_data,
-    history: Optional[HistoryCallback] = None,
->>>>>>> c91db512
     callbacks: Optional[Iterable[Callback]] = None,
     key: PRNGKeyArray,
 ) -> tuple[T, HistoryCallback|H]:
