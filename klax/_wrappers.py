--- conflicted
+++ resolved
@@ -15,11 +15,8 @@
 """Parameter constraints based on paramax."""
 
 from abc import abstractmethod
-<<<<<<< HEAD
 from typing import Any, Callable, Self, TypeVar
-=======
 from warnings import warn
->>>>>>> 1dc67947
 
 import equinox as eqx
 import jax
@@ -30,28 +27,17 @@
 
 T = TypeVar("T")
 
-<<<<<<< HEAD
-=======
-
-class ParameterWrapper(px.AbstractUnwrappable[Array]):
-    """An abstract class representing parameter wrappers.
->>>>>>> 1dc67947
 
 # ===-----------------------------------------------------------------------===#
 #  AbstractUnwrappable
 # ===-----------------------------------------------------------------------===#
 
-<<<<<<< HEAD
 
 class AbstractUnwrappable[T](eqx.Module):
     """An abstract class representing an unwrappable object.
 
     Unwrappables replace PyTree nodes, applying custom behavior upon unwrapping.
     """
-=======
-    def __init__(self, parameter: Array):
-        raise NotImplementedError("To be implemented by derived classes")
->>>>>>> 1dc67947
 
     @abstractmethod
     def unwrap(self) -> T:
@@ -185,6 +171,37 @@
         return eqx.combine(lax.stop_gradient(differentiable), static)
 
 
+class SkewSymmetric(AbstractUnwrappable[Array]):
+    parameter: Array
+
+    @staticmethod
+    def make_skew_symmetric(x: Array) -> Array:
+        return 0.5 * (x - jnp.matrix_transpose(x))
+
+    def __init__(self, parameter: Array):
+        if contains_unwrappables(parameter):
+            warn("Wrapping SkewSymmetric around wrapped parameters might result in unexpected behaviour. Please make sure you know what you are doing.")
+        self.parameter = parameter
+
+    def unwrap(self) -> Array:
+        return self.make_skew_symmetric(self.parameter)
+
+
+class Symmetric(AbstractUnwrappable[Array]):
+    parameter: Array
+
+    @staticmethod
+    def make_symmetric(x: Array) -> Array:
+        return 0.5 * (x + jnp.matrix_transpose(x))
+
+    def __init__(self, parameter: Array):
+        if contains_unwrappables(parameter):
+            warn("Wrapping Symmetric around wrapped parameters might result in unexpected behaviour. Please make sure you know what you are doing.")
+        self.parameter = parameter
+
+    def unwrap(self) -> Array:
+        return self.make_symmetric(self.parameter)
+
 # ===-----------------------------------------------------------------------===#
 #  ArrayWrapper
 # ===-----------------------------------------------------------------------===#
@@ -248,59 +265,10 @@
 
     parameter: Array
 
-<<<<<<< HEAD
     def _non_neg(self, x: Array) -> Array:
-=======
-    @staticmethod
-    def make_non_neg(x: Array) -> Array:
->>>>>>> 1dc67947
         return jnp.maximum(x, 0)
 
-    def __init__(self, parameter: Array):
-        if px.contains_unwrappables(parameter):
-            warn("Wrapping NonNegative around wrapped parameters might result in unexpected behaviour.")
-
-        # Ensure that the parameter fulfills the constraint initially unless parameter is already wrapped
-        self.parameter = (
-            parameter
-            if px.contains_unwrappables(parameter)
-            else self.make_non_neg(parameter)
-        )
-
     def unwrap(self) -> Array:
-        return self.make_non_neg(self.parameter)
-
-
-class SkewSymmetric(ParameterWrapper):
-    parameter: Array
-
-    @staticmethod
-    def make_skew_symmetric(x: Array) -> Array:
-        return 0.5 * (x - jnp.matrix_transpose(x))
-
-    def __init__(self, parameter: Array):
-        if px.contains_unwrappables(parameter):
-            warn("Wrapping SkewSymmetric around wrapped parameters might result in unexpected behaviour.")
-        self.parameter = parameter
-
-    def unwrap(self) -> Array:
-        return self.make_skew_symmetric(self.parameter)
-
-
-class Symmetric(ParameterWrapper):
-    parameter: Array
-
-    @staticmethod
-    def make_symmetric(x: Array) -> Array:
-        return 0.5 * (x + jnp.matrix_transpose(x))
-
-    def __init__(self, parameter: Array):
-        if px.contains_unwrappables(parameter):
-            warn("Wrapping Symmetric around wrapped parameters might result in unexpected behaviour.")
-        self.parameter = parameter
-
-    def unwrap(self) -> Array:
-<<<<<<< HEAD
         return self._non_neg(self.parameter)
 
     def apply(self) -> Self:
@@ -323,7 +291,4 @@
         return isinstance(leaf, AbstractUnwrappable)
 
     leaves = jax.tree.leaves(pytree, is_leaf=_is_unwrappable)
-    return any(_is_unwrappable(leaf) for leaf in leaves)
-=======
-        return self.make_symmetric(self.parameter)
->>>>>>> 1dc67947
+    return any(_is_unwrappable(leaf) for leaf in leaves)