--- conflicted
+++ resolved
@@ -1,6 +1,3 @@
-<<<<<<< HEAD
-"""Unwrappables and array and wrappers derived from paramax."""
-=======
 # Copyright 2025 The Klax Authors.
 #
 # Licensed under the Apache License, Version 2.0 (the "License");
@@ -16,7 +13,6 @@
 # limitations under the License.
 
 """Parameter constraints based on paramax."""
->>>>>>> d3910ddc
 
 from abc import abstractmethod
 from typing import Any, Callable, Self, TypeVar
