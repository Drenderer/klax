--- conflicted
+++ resolved
@@ -1,10 +1,3 @@
-# This file includes code from Paramax
-#
-#     https://github.com/danielward27/paramax
-#
-# licensed under the MIT License (MIT). The main functionality of
-# Paramax is copied and extended within this file.
-#
 # Copyright 2025 The Klax Authors.
 #
 # Licensed under the Apache License, Version 2.0 (the "License");
@@ -45,14 +38,8 @@
 
 """``Unwrappables`` and ``Constraints`` modified and extended from paramax."""
 
-<<<<<<< HEAD
-from abc import abstractmethod
-from typing import Any, Callable, Self, TypeVar
-from warnings import warn
-=======
 from abc import ABC, abstractmethod
 from typing import Any, Callable, override, Self, Sequence, TypeVar
->>>>>>> d1e70be8
 
 import equinox as eqx
 import jax
@@ -69,15 +56,6 @@
 # ===-----------------------------------------------------------------------===#
 
 
-<<<<<<< HEAD
-class Unwrappable[T](eqx.Module):
-    """An abstract class representing an unwrappable object.
-
-    Unwrappables replace PyTree nodes, applying custom behavior upon unwrapping.
-
-    Note:
-        Models containing ``Unwrappables`` need to be :func:`finalized<klax.finalize>`
-=======
 # This class is derived from paramax.
 # Original Copyright 2022 Daniel Ward
 class Unwrappable[T](eqx.Module, ABC):
@@ -89,19 +67,11 @@
     Note:
         Models containing :class:`Unwrappables<Unwrappable>` need to be
         :func:`unwrapped<klax.unwrap>` or :func:`finalized<klax.finalize>`
->>>>>>> d1e70be8
         before they are callable.
     """
 
     @abstractmethod
     def unwrap(self) -> T:
-<<<<<<< HEAD
-        """Returns the unwrapped pytree, assuming no wrapped subnodes exist."""
-        pass
-
-
-def unwrap(tree: PyTree):
-=======
         """Returns the unwrapped PyTree, assuming no wrapped subnodes exist."""
         pass
 
@@ -109,7 +79,6 @@
 # This function is copied from paramax and has been slightly modified.
 # Original Copyright 2022 Daniel Ward
 def unwrap(tree: PyTree) -> PyTree:
->>>>>>> d1e70be8
     """Map across a PyTree and unwrap all :class:`Unwrappables<Unwrappable>`.
 
     This leaves all other nodes unchanged. If nested, the innermost
@@ -132,11 +101,7 @@
                 return _unwrap(leaf, include_self=False).unwrap()
             return leaf
 
-<<<<<<< HEAD
-        def is_leaf(x):
-=======
         def is_leaf(x) -> bool:
->>>>>>> d1e70be8
             is_unwrappable = isinstance(x, Unwrappable)
             included = include_self or x is not tree
             return is_unwrappable and included
@@ -146,25 +111,6 @@
     return _unwrap(tree, include_self=True)
 
 
-<<<<<<< HEAD
-class Parameterize(Unwrappable[T]):
-    """Unwrap an object by calling fn with args and kwargs.
-
-    All of fn, args and kwargs may contain trainable parameters.
-
-    Note:
-
-        Unwrapping typically occurs after model initialization. Therefore, if the
-        ``Parameterize`` object may be created in a vectorized context, we recommend
-        ensuring that ``fn`` still unwraps correctly, e.g. by supporting broadcasting.
-
-    Example:
-
-        >>> from klax import Parameterize, unwrap
-        >>> import jax.numpy as jnp
-        >>> positive = Parameterize(jnp.exp, jnp.zeros(3))
-        >>> unwrap(positive)  # Aplies exp on unwrapping
-=======
 # This class is derived from paramax and has been slightly modified.
 # Original Copyright 2022 Daniel Ward
 class Parameterize(Unwrappable[T]):
@@ -183,7 +129,6 @@
         >>> import jax.numpy as jnp
         >>> positive = Parameterize(jnp.exp, jnp.zeros(3))
         >>> unwrap(positive)  # Applies exp on unwrapping
->>>>>>> d1e70be8
         Array([1., 1., 1.], dtype=float32)
 
     Args:
@@ -196,48 +141,18 @@
     args: tuple[Any, ...]
     kwargs: dict[str, Any]
 
-<<<<<<< HEAD
-    def __init__(self, fn: Callable, *args, **kwargs):
-=======
     def __init__(
         self, fn: Callable[..., T], *args: Sequence[Any], **kwargs: dict[str, Any]
     ):
->>>>>>> d1e70be8
         self.fn = fn
         self.args = tuple(args)
         self.kwargs = kwargs
 
-<<<<<<< HEAD
-=======
     @override
->>>>>>> d1e70be8
     def unwrap(self) -> T:
         return self.fn(*self.args, **self.kwargs)
 
 
-<<<<<<< HEAD
-def non_trainable(tree: PyTree):
-    """Freezes parameters by wrapping inexact array or ``Constraint`` leaves with
-    :class:`NonTrainable`.
-
-    Note:
-
-        Regularization is likely to apply before unwrapping. To avoid regularization
-        impacting non-trainable parameters, they should be filtered out,
-        for example using:
-
-        >>> eqx.partition(
-        ...     ...,
-        ...     is_leaf=lambda leaf: isinstance(leaf, wrappers.NonTrainable),
-        ... )
-
-
-    Wrapping the arrays in a model rather than the entire tree is often preferable,
-    allowing easier access to attributes compared to wrapping the entire tree.
-
-    Args:
-        tree: The pytree.
-=======
 # This function is derived from paramax and has been substantially modified.
 # Original Copyright 2022 Daniel Ward
 def non_trainable(tree: PyTree) -> PyTree:
@@ -261,7 +176,6 @@
 
     Args:
         tree: The PyTree.
->>>>>>> d1e70be8
     """
 
     def _map_fn(leaf):
@@ -276,8 +190,6 @@
         tree=tree,
         is_leaf=lambda x: isinstance(x, (NonTrainable, Constraint)),
     )
-<<<<<<< HEAD
-=======
 
 
 # This class is derived from paramax and has been lightly modified.
@@ -294,7 +206,6 @@
     """
 
     tree: T
->>>>>>> d1e70be8
 
     @override
     def unwrap(self) -> T:
@@ -311,30 +222,6 @@
         generally discouraged.
     """
 
-<<<<<<< HEAD
-class NonTrainable(Unwrappable[T]):
-    """Applies stop gradient to all arraylike leaves before unwrapping.
-
-    See also :func:`non_trainable`, which is probably a generally prefereable way to
-    achieve similar behaviour, which wraps the arraylike leaves directly, rather than
-    the tree. Useful to mark pytrees (arrays, submodules, etc) as frozen/non-trainable.
-    Note that the underlying parameters may still be impacted by regularization,
-    so it is generally advised to use this as a suggestively named class
-    for filtering parameters.
-    """
-
-    tree: T
-
-    def unwrap(self) -> T:
-        differentiable, static = eqx.partition(self.tree, eqx.is_array_like)
-        return eqx.combine(lax.stop_gradient(differentiable), static)
-
-
-class SkewSymmetric(Unwrappable[Array]):
-    """Ensures skew-symmetry of a matrix upon unwrapping."""
-
-=======
->>>>>>> d1e70be8
     parameter: Array
 
     def __init__(self, parameter: Array):
@@ -355,19 +242,7 @@
         return self._make_skew_symmetric(self.parameter)
 
     @staticmethod
-<<<<<<< HEAD
-    def make_skew_symmetric(x: Array) -> Array:
-        """Function that maps an arbitrary matrix to a skew symmetric matrix.
-
-        Args:
-            x: Input matrix array of shape (..., N, N).
-
-        Returns:
-            Skew-symmetric matrix array of shape (..., N, N).
-        """
-=======
     def _make_skew_symmetric(x: Array) -> Array:
->>>>>>> d1e70be8
         return 0.5 * (x - jnp.matrix_transpose(x))
 
 
@@ -387,13 +262,6 @@
         Args:
             parameter: To be wrapped matrix array of shape (..., N, N).
         """
-<<<<<<< HEAD
-        if contains_unwrappables(parameter):
-            warn(
-                "Wrapping SkewSymmetric around wrapped parameters might result in unexpected behaviour. Please make sure you know what you are doing."
-            )
-=======
->>>>>>> d1e70be8
         _array = unwrap(parameter)
         if not (_array.ndim >= 2 and _array.shape[-1] == _array.shape[-2]):
             raise ValueError(
@@ -500,149 +368,17 @@
             unwrapping and applying.
     """
 
-<<<<<<< HEAD
-class Symmetric(Unwrappable[Array]):
-    """Ensures symmetry of a matrix upon unwrapping."""
-
-    parameter: Array
-
-    @staticmethod
-    def make_symmetric(x: Array) -> Array:
-        """Function that maps an arbitrary matrix to a symmetric matrix.
-
-        Args:
-            x: Input matrix array of shape (..., N, N).
-
-        Returns:
-            Symmetric matrix array of shape (..., N, N).
-        """
-        return 0.5 * (x + jnp.matrix_transpose(x))
-
-    def __init__(self, parameter: Array):
-        """
-        Args:
-            parameter: To be wrapped matrix array of shape (..., N, N).
-        """
-        if contains_unwrappables(parameter):
-            warn(
-                "Wrapping Symmetric around wrapped parameters might result in unexpected behaviour. Please make sure you know what you are doing."
-            )
-        _array = unwrap(parameter)
-        if not (_array.ndim >= 2 and _array.shape[-1] == _array.shape[-2]):
-            raise ValueError(
-                f"Wrapped parameter must be an array of shape (..., N, N) but has shape {_array.shape}"
-            )
-        self.parameter = parameter
-=======
     parameter: Array
 
     @staticmethod
     def _non_neg(x: Array) -> Array:
         return jnp.maximum(x, 0)
->>>>>>> d1e70be8
 
     @override
     def unwrap(self) -> Array:
-<<<<<<< HEAD
-        return self.make_symmetric(self.parameter)
-
-
-# ===-----------------------------------------------------------------------===#
-#  Constraints
-# ===-----------------------------------------------------------------------===#
-
-
-class Constraint(Unwrappable[Array]):
-    """Abstract class to implement constrains for JAX arrays. A Constraint is
-    a specialized verision of :class:`Unwrappable`, that marks an array in a
-    pytree as constrained and implements two destinct functionalities:
-
-    * **unwrap** 
-        Identicall functionality to an :class:`Unwrappable`. This is used
-        to remove the wrapper from the pytree, most likely to make a model callable.
-        The model is unwrapped inside the loss function of :func:`klax.fit`. Thus
-        the unwrapping behavior contributes to the gradients during training.
-        Differentiable parameterization constrains can be implemented
-        via unwrap. An example would be a positivity constraint, that passes
-        the array through :func:`jax.nn.softplus` upon unwrapping.
-    * **apply** 
-        This modifies the wrapped array without unwrapping. It is called in the
-        training loop *after* each parameter update. Consequently, it allows for the
-        implementation of *non-differentiable* constraints, such as clamping a parameter
-        to a range of valid values. Apply functions should return a modified copy of
-        ``self``.
-
-    Note:
-        Models containing ``Constraints`` need to be :func:`finalized<klax.finalize>`
-        before they are callable.
-
-    Warning:
-        Constraints should not be nested, as this can lead to unexpected behavior
-        or errors. To combine the effects of two constriants, implements a custom
-        constraint and define the combined effects via ``unwrap`` and ``apply``.
-    """
-
-    @abstractmethod
-    def apply(self) -> Self:
-        """Returns a modified copy of self. Most likely you want to use :func:`eqx.tree_at` 
-        for this purpose."""
-        pass
-
-
-def apply(tree: PyTree):
-    """Map across a ``PyTree`` and apply all :class:`Constraints<Constraint>`.
-
-    This leaves all other nodes unchanged.
-
-    Example:
-        Enforcing non-negativity.
-
-        >>> import klax
-        >>> import jax.numpy as jnp
-        >>> params = klax.NonNegative(-1 * jnp.ones(3))
-        >>> klax.apply(("abc", 1, params))
-        ('abc', 1, Array([0., 0., 0.], dtype=float32))
-    """
-
-    def _apply(tree, *, include_self: bool):
-        def _map_fn(leaf):
-            if isinstance(leaf, Constraint):
-                # Unwrap subnodes, then itself
-                return _apply(leaf, include_self=False).apply()
-            return leaf
-
-        def is_leaf(x):
-            is_unwrappable = isinstance(x, Constraint)
-            included = include_self or x is not tree
-            return is_unwrappable and included
-
-        return jax.tree.map(f=_map_fn, tree=tree, is_leaf=is_leaf)
-
-    return _apply(tree, include_self=True)
-
-
-class NonNegative(Constraint):
-    """Applies a non-negative constraint.
-
-    Args:
-        parameter: The ``jax.Array`` that is to be made non-negative upon unwrapping
-            and applying.
-    """
-
-    parameter: Array
-
-    @staticmethod
-    def _non_neg(x: Array) -> Array:
-        return jnp.maximum(x, 0)
-
-    def unwrap(self) -> Array:
-        return self._non_neg(self.parameter)
-
-=======
         return self.parameter
 
     @override
->>>>>>> d1e70be8
     def apply(self) -> Self:
         return eqx.tree_at(
             lambda x: x.parameter,
@@ -656,49 +392,6 @@
 # ===-----------------------------------------------------------------------===#
 
 
-<<<<<<< HEAD
-def tree_contains(pytree, instance_type):
-    """Check if a ``PyTree`` contains instances of ``instance_type``."""
-
-    def _is_unwrappable(leaf):
-        return isinstance(leaf, instance_type)
-
-    leaves = jax.tree.leaves(pytree, is_leaf=_is_unwrappable)
-    return any(_is_unwrappable(leaf) for leaf in leaves)
-
-
-def contains_unwrappables(pytree):
-    """Check if a ``PyTree`` contains unwrappables."""
-
-    return tree_contains(pytree, Unwrappable)
-
-
-def contains_array_wrappers(pytree):
-    """Check if a ``PyTree`` contains instances of :class:`Constraint`."""
-
-    return tree_contains(pytree, Constraint)
-
-
-def finalize(pytree):
-    """
-    Combines the functionality of :func:`apply` and :func:`unwrap`.
-
-    Use this function to make a model containing unwrappables callable.
-
-    Warning:
-        Do **not** fit the output of ``finalize`` if the pytree/model contains 
-        :class:`Unwrappables<Unwrappable>` or :class:`Constraints<Constraint>`.
-        ``finalize`` returns an unwrapped pytree/model. As such 
-        all constrains and wrappers are unwrapped away to make the model callable.
-        If you want to call a model that you want to fit afterwards, we recomend
-        the following::
-            model, history = fit(model, ...)
-            _model = finalize(model)            
-            y = _model(x)                       # Call finalized model
-            model, history = fit(model, ...)    # Continue training
-    """
-    return unwrap(apply(pytree))
-=======
 def finalize(tree: PyTree):
     """
     Combines the functionality of :func:`apply` and :func:`unwrap`.
@@ -747,5 +440,4 @@
 def contains_constraints(tree: PyTree) -> bool:
     """Check if a PyTree contains instances of :class:`Constraint`."""
 
-    return _tree_contains(tree, Constraint)
->>>>>>> d1e70be8
+    return _tree_contains(tree, Constraint)