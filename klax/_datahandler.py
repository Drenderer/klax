# Copyright 2025 The Klax Authors.
#
# Licensed under the Apache License, Version 2.0 (the "License");
# you may not use this file except in compliance with the License.
# You may obtain a copy of the License at
#
#     http://www.apache.org/licenses/LICENSE-2.0
#
# Unless required by applicable law or agreed to in writing, software
# distributed under the License is distributed on an "AS IS" BASIS,
# WITHOUT WARRANTIES OR CONDITIONS OF ANY KIND, either express or implied.
# See the License for the specific language governing permissions and
# limitations under the License.

"""Implements methods for handling data, such as batching and splitting."""

import typing
import warnings
from collections.abc import Generator, Sequence
from typing import Any, Protocol

import equinox as eqx
import jax
import jax.numpy as jnp
import jax.random as jr
import numpy as np
from jaxtyping import PRNGKeyArray, PyTree


def broadcast_and_get_size(
    data: PyTree[Any], batch_axis: PyTree[int | None]
) -> tuple[PyTree[int | None], int]:
    """Broadcast `batch_axis` to the same structure as `data` and get size.

    Args:
        data: PyTree of data.
        batch_axis: PyTree of the batch axis indices. `None` is used to
            indicate that the corresponding leaf or subtree in data does not
            have a batch axis. `batch_axis` must have the same structure as
            `data` or have `data` as a prefix.

    Raises:
        ValueError: If `batch_axis` is not a prefix of `data`.
        ValueError: If not all batch axes have the same size.

    Returns:
        Tuple of the broadcasted `batch_axis` and the `dataset_size`.

    """ 
    try:
        batch_axis = jax.tree.map(
            lambda a, d: jax.tree.map(eqx.if_array(a), d),
            batch_axis,
            data,
            is_leaf=lambda x: x is None,
        )
    except ValueError:
        raise ValueError("batch_axis must be a prefix of data.")

    dataset_sizes = jax.tree.map(
        lambda a, d: None if a is None else d.shape[a],
        batch_axis,
        data,
        is_leaf=lambda x: x is None,
    )
    dataset_sizes = jax.tree.leaves(dataset_sizes)
    if len(dataset_sizes) == 0:
<<<<<<< HEAD
        # No leaf in data has a batch dimension -> singelton data set
        dataset_size = 1
    else:
        if not all(b == dataset_sizes[0] for b in dataset_sizes[1:]):
            raise ValueError("All batched arrays must have equal batch sizes.")
        dataset_size = dataset_sizes[0]
=======
        raise ValueError("At least one leaf must have a batch dimension.")
    dataset_size = dataset_sizes[0]
    if not all(b == dataset_size for b in dataset_sizes):
        raise ValueError("All batched arrays must have equal batch size.")
>>>>>>> 863ba45d

    return batch_axis, dataset_size


@typing.runtime_checkable
class BatchGenerator(Protocol):
    def __call__(
        self,
        data: PyTree[Any],
        batch_size: int,
        batch_axis: PyTree[int | None],
        *,
        key: PRNGKeyArray,
    ) -> Generator[PyTree[Any], None, None]:
        raise NotImplementedError


def batch_data(
    data: PyTree[Any],
    batch_size: int = 32,
    batch_axis: PyTree[int | None] = 0,
    convert_to_numpy: bool = True,
    *,
    key: PRNGKeyArray,
) -> Generator[PyTree[Any], None, None]:
    """Create a `Generator` that draws subsets of data without replacement.

    The data can be any `PyTree` with `ArrayLike` leaves. If `batch_mask` is
    passed, batch axes (including `None` for no batching) can be specified for 
    every leaf individualy.
    A generator is returned that indefinetly yields batches of data with size 
    `batch_size`. Examples are drawn without replacement until the remaining
    dataset is smaller than `batch_size`, at which point the dataset will be 
    reshuffeld and the process starts over.

    Example:
        This is an example for a nested `PyTree`, where the elements x and y
        have batch dimension along the first axis.

        ```python
        >>> import klax
        >>> import jax
        >>> import jax.numpy as jnp
        >>>
        >>> x = jnp.array([1., 2.])
        >>> y = jnp.array([[1.], [2.]])
        >>> data = (x, {"a": 1.0, "b": y})
        >>> batch_mask = (0, {"a": None, "b": 0})
        >>> iter_data = klax.batch_data(
        ...     data,
        ...     32,
        ...     batch_mask,
        ...     key=jax.random.key(0)
        ... )
        >>>
        ```

    Args:
        data: The data that shall be batched. It can be any `PyTree` with
            `ArrayLike` leaves.
        batch_size: The number of examples in a batch.
<<<<<<< HEAD
        batch_mask: The `PyTree` denoting, which leaves of `data` have batch
            dimension. `batch_mask` must have the same structure as `data`,
            where the leaves are replaced with values of type `bool`. `True`
            indicates that the corresponding leaf in `data` has batch dimension.
            If `False`, the corresponding leaf will be returned unchanged by the
            `Generator`. (Defaults to `None`, meaning all leaves in `data` have
            batch dimension.)
        convert_to_numpy: If `True`, batched data leafs will be converted to 
            Numpy arrays before batching. This is useful for performance 
            reasons, as Numpy's slicing is much faster than JAX's.
        key: A `jax.random.PRNGKey` used to provide randomness for batch generation.
            (Keyword only argument.)

    Note:
        Note that the batch axis for all batched leaves must correspond to the
        first array axis.
=======
        batch_axis: PyTree of the batch axis indices. `None` is used to
            indicate that the corresponding leaf or subtree in data does not
            have a batch axis. `batch_axis` must have the same structure as
            `data` or have `data` as a prefix. 
            (Defaults to 0, meaning all leaves in `data` are
            batched along their first dimension.)
        key: A `jax.random.PRNGKey` used to provide randomness for batch
            generation. (Keyword only argument.)
>>>>>>> 863ba45d

    Returns:
        A `Generator` that yields a random batch of data every time is is
        called.

    Yields:
        A `PyTree[ArrayLike]` with the same structure as `data`. Where all
        batched leaves have `batch_size`.

    Note:
        Note that if the size of the dataset is smaller than `batch_size`, the
        obtained batches will have dataset size.

    """
    batch_axis, dataset_size = broadcast_and_get_size(data, batch_axis)

<<<<<<< HEAD
    # Convert to Numpy arrays. Numpy's slicing is much faster than JAX's, so for
    # fast model training steps this actually makes a huge difference! However,
    # be aware that this is likely only true if JAX runs on CPU.
    if convert_to_numpy:
        data = jax.tree.map(
            lambda x, a: x if a is None else np.array(x),
            data,
            batch_axis,
            is_leaf=lambda x: x is None,
        )
=======
    # Convert to Numpy arrays. Numpy's slicing is much faster than JAX's, so
    # for fast model training steps this actually makes a huge difference!
    # However, be aware that this is likely only true if JAX runs on CPU.
    data = jax.tree.map(
        lambda x, a: x if a is None else np.array(x),
        data,
        batch_axis,
        is_leaf=lambda x: x is None,
    )
>>>>>>> 863ba45d

    # Reduce batch size if the dataset has less examples than batch size
    batch_size = min(batch_size, dataset_size)

    indices = jnp.arange(dataset_size)
    while True:
        perm = jr.permutation(key, indices)
        (key,) = jr.split(key, 1)  # Update key
        start, end = 0, batch_size
        while end <= dataset_size:
            batch_perm = perm[start:end]
            yield jax.tree.map(
                lambda a, x: x if a is None else x[batch_perm],
                batch_axis,
                data,
                is_leaf=lambda x: x is None,
            )
            start = end
            end = start + batch_size


def split_data(
    data: PyTree[Any],
    proportions: Sequence[int | float],
    batch_axis: PyTree[int | None] = 0,
    *,
    key: PRNGKeyArray,
) -> tuple[PyTree[Any], ...]:
    """Split a `PyTree` of data into multiply randomly drawn subsets.

    This function is useful for splitting into training and test datasets. The
    axis of the split if controlled by the `batch_axis` argument, which
    specifies the batch axis for each leaf in `data`.

    Example:
        This is an example for a nested PyTree` of data.

        ```python
        >>> import klax
        >>> import jax
        >>>
        >>> x = jax.numpy.array([1., 2., 3.])
        >>> data = (x, {"a": 1.0, "b": x})
        >>> s1, s2 = klax.split_data(
        ...     data,
        ...     (2, 1),
        ...     key=jax.random.key(0)
        ... )
        >>> s1
        (Array([1., 2.], dtype=float32), {'a': 1.0, 'b': Array([1., 2.], dtype=float32)})
        >>> s2
        (Array([3.], dtype=float32), {'a': 1.0, 'b': Array([3.], dtype=float32)})
        ```

    Args:
        data: Data that shall be split. It can be any `PyTree`.
        proportions: Proportions of the split that will be applied to the data,
            e.g., `(80, 20)` for a 80% to 20% split. The proportions must be
            non-negative.
        batch_axis: PyTree of the batch axis indices. `None` is used to
            indicate that the corresponding leaf or subtree in data does not
            have a batch axis. `batch_axis` must have the same structure as
            `data` or have `data` as a prefix. (Defaults to 0)
        key: A `jax.random.PRNGKey` used to provide randomness to the split.
            (Keyword only argument.)

    Returns:
        Tuple of `PyTrees`.

    """
    props = jnp.array(proportions, dtype=float)
    if props.ndim != 1:
        raise ValueError("Proportions must be a 1D Sequence.")
    if jnp.any(props < 0.0):
        raise ValueError("Proportions must be non-negative.")
    props = props / jnp.sum(props)

    batch_axis, dataset_size = broadcast_and_get_size(data, batch_axis)

    indices = jnp.arange(dataset_size)
    perm = jr.permutation(key, indices)

    split_indices = jnp.round(
        jnp.cumsum(jnp.array(props[:-1]) * dataset_size)
    ).astype(int)
    sections = jnp.split(perm, split_indices)

    if not all(s.size for s in sections):
        warnings.warn("Proportions result in one or more empty subsets.")

    def get_subset(section):
        return jax.tree.map(
            lambda a, d: d
            if a is None
            else jnp.take(d, section, axis=a, unique_indices=True),
            batch_axis,
            data,
            is_leaf=lambda x: x is None,
        )

    return tuple(get_subset(section) for section in sections)<|MERGE_RESOLUTION|>--- conflicted
+++ resolved
@@ -65,19 +65,12 @@
     )
     dataset_sizes = jax.tree.leaves(dataset_sizes)
     if len(dataset_sizes) == 0:
-<<<<<<< HEAD
         # No leaf in data has a batch dimension -> singelton data set
         dataset_size = 1
     else:
         if not all(b == dataset_sizes[0] for b in dataset_sizes[1:]):
             raise ValueError("All batched arrays must have equal batch sizes.")
         dataset_size = dataset_sizes[0]
-=======
-        raise ValueError("At least one leaf must have a batch dimension.")
-    dataset_size = dataset_sizes[0]
-    if not all(b == dataset_size for b in dataset_sizes):
-        raise ValueError("All batched arrays must have equal batch size.")
->>>>>>> 863ba45d
 
     return batch_axis, dataset_size
 
@@ -139,33 +132,17 @@
         data: The data that shall be batched. It can be any `PyTree` with
             `ArrayLike` leaves.
         batch_size: The number of examples in a batch.
-<<<<<<< HEAD
-        batch_mask: The `PyTree` denoting, which leaves of `data` have batch
-            dimension. `batch_mask` must have the same structure as `data`,
-            where the leaves are replaced with values of type `bool`. `True`
-            indicates that the corresponding leaf in `data` has batch dimension.
-            If `False`, the corresponding leaf will be returned unchanged by the
-            `Generator`. (Defaults to `None`, meaning all leaves in `data` have
-            batch dimension.)
-        convert_to_numpy: If `True`, batched data leafs will be converted to 
-            Numpy arrays before batching. This is useful for performance 
-            reasons, as Numpy's slicing is much faster than JAX's.
-        key: A `jax.random.PRNGKey` used to provide randomness for batch generation.
-            (Keyword only argument.)
-
-    Note:
-        Note that the batch axis for all batched leaves must correspond to the
-        first array axis.
-=======
         batch_axis: PyTree of the batch axis indices. `None` is used to
             indicate that the corresponding leaf or subtree in data does not
             have a batch axis. `batch_axis` must have the same structure as
             `data` or have `data` as a prefix. 
             (Defaults to 0, meaning all leaves in `data` are
             batched along their first dimension.)
+        convert_to_numpy: If `True`, batched data leafs will be converted to 
+            Numpy arrays before batching. This is useful for performance 
+            reasons, as Numpy's slicing is much faster than JAX's.
         key: A `jax.random.PRNGKey` used to provide randomness for batch
             generation. (Keyword only argument.)
->>>>>>> 863ba45d
 
     Returns:
         A `Generator` that yields a random batch of data every time is is
@@ -182,10 +159,9 @@
     """
     batch_axis, dataset_size = broadcast_and_get_size(data, batch_axis)
 
-<<<<<<< HEAD
-    # Convert to Numpy arrays. Numpy's slicing is much faster than JAX's, so for
-    # fast model training steps this actually makes a huge difference! However,
-    # be aware that this is likely only true if JAX runs on CPU.
+    # Convert to Numpy arrays. Numpy's slicing is much faster than JAX's, so
+    # for fast model training steps this actually makes a huge difference!
+    # However, be aware that this is likely only true if JAX runs on CPU.
     if convert_to_numpy:
         data = jax.tree.map(
             lambda x, a: x if a is None else np.array(x),
@@ -193,17 +169,6 @@
             batch_axis,
             is_leaf=lambda x: x is None,
         )
-=======
-    # Convert to Numpy arrays. Numpy's slicing is much faster than JAX's, so
-    # for fast model training steps this actually makes a huge difference!
-    # However, be aware that this is likely only true if JAX runs on CPU.
-    data = jax.tree.map(
-        lambda x, a: x if a is None else np.array(x),
-        data,
-        batch_axis,
-        is_leaf=lambda x: x is None,
-    )
->>>>>>> 863ba45d
 
     # Reduce batch size if the dataset has less examples than batch size
     batch_size = min(batch_size, dataset_size)
