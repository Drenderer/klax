from __future__ import annotations
from collections.abc import Callable
import typing
from typing import Optional, Protocol

import jax
from jaxtyping import PyTree, PyTreeDef, Scalar

from .typing import DataTree

try:
    from matplotlib import pyplot as plt
    PYPLOT_AVAILABLE = True
except ModuleNotFoundError:
    PYPLOT_AVAILABLE = False



class CallbackArgs:
    """
    Callback arguments object, designed to work in conjunction with ``klax.fit``.

    It should not be used elsewhere!

    The instances of this class are passed to any callback object in the fit
    function. The class implements cached and lazy-evaluated values via property
    methods. This means that properties like training_loss are only calculated
    if they are used and are stored such that they are not calculated multiple
    times.
    """

    step: int
    data: DataTree
    val_data: DataTree | None
    _treedef_model: PyTreeDef
    _flat_model: list
    _cache: dict = {}
    _get_loss: Callable[..., Scalar]

    def __init__(
        self,
        get_loss: Callable[[PyTree, DataTree], Scalar],
        treedef_model: PyTreeDef,
        data: DataTree,
<<<<<<< HEAD
        val_data: Optional[DataTree] = None,
    ):
        self.data = data
        self.val_data = val_data
        self._get_loss = get_loss
=======
        val_data: Optional[DataTree],
        treedef_model: PyTreeDef,
    ):
        self.data = data
        self.val_data = val_data
        self._get_loss = get_loss  # lambda m: get_loss(m, *data)
>>>>>>> 907b623c
        self._treedef_model = treedef_model

    def update(self, flat_model: PyTree, step: int):
        self._flat_model = flat_model
        self.step = step

        # Clear cache
        self._cache = {}

    @staticmethod
    def _lazy_evaluated_and_cached(fun: Callable) -> property:
        """Turns a public method into a property

        The return value of `fun`is stored in the `_cache` dictionary of the
        current object using the function name as key. If the name is already in
        `_cache` then the cached value is simply returned, wihout evaluating
        `fun`.

        Args:
            fun: Method to wrap.

        Returns:
            Wraped method as a property.
        """
        attr_name = fun.__name__

        def wrapper(self):
            if attr_name not in self._cache:
                self._cache.setdefault(attr_name, fun(self))
            return self._cache.get(attr_name)

        return property(wrapper)

    @_lazy_evaluated_and_cached
    def model(self):
        return jax.tree_util.tree_unflatten(self._treedef_model, self._flat_model)

    @_lazy_evaluated_and_cached
    def loss(self):
        return self._get_loss(self.model, self.data)

    @_lazy_evaluated_and_cached
    def val_loss(self) -> Scalar | None:
        if self.val_data is None:
            return None
        return self._get_loss(self.model, self.val_data)


@typing.runtime_checkable
class Callback(Protocol):
    """An abstract callback."""
<<<<<<< HEAD
    def __call__(
        self,
        cbargs: CallbackArgs
    ) -> bool | None:
        raise NotImplementedError
    

@typing.runtime_checkable
class HistoryCallback(Protocol):
    """An abstract history callback."""
    def __init__(self, log_every:int) -> None:
        raise NotImplementedError
    def __call__(self, cbargs: CallbackArgs) -> bool | None:
        raise NotImplementedError
    def add_training_time(self, seconds:float) -> None:
        raise NotImplementedError

class DefaultHistoryCallback:
    log_every: int
    steps: list
    loss: list
    val_loss: list|None
    training_time: float

    def __init__(self, log_every:int=100):
        self.log_every = log_every
        self.steps = []
        self.loss = []
        self.val_loss = []
        self.training_time = 0.

    def __call__(self, cbargs: CallbackArgs):
        if cbargs.step % self.log_every == 0:
            self.steps.append(cbargs.step)
            self.loss.append(cbargs.loss)
            if cbargs.val_loss is not None:
                self.val_loss.append(cbargs.val_loss)

    def add_training_time(self, seconds:float):
        self.training_time += seconds

    def plot(self, *, loss_kwargs:dict={}, val_loss_kwargs:dict={}, axis=None): # Can't type hint axes without importing pyplot: axis:plt.Axes=None
        if PYPLOT_AVAILABLE:
            axis = plt.gca() if axis is None else axis
            loss_kwargs = dict(label='Loss', ls='-', c='black') | loss_kwargs
            val_loss_kwargs = dict(label='Validation loss', ls='--', c='red') | val_loss_kwargs
            plt.plot(self.steps, self.loss, **loss_kwargs)
            if self.val_loss is not None:
                plt.plot(self.steps, self.val_loss, **val_loss_kwargs)
        else:
            print('Couldn\'t load matplotlib.pyplot.')

    def save(self):
        raise NotImplementedError
    
    def load(self):
        raise NotImplementedError

=======

    def __call__(self, cbargs: CallbackArgs) -> bool | None:
        raise NotImplementedError
>>>>>>> 907b623c
<|MERGE_RESOLUTION|>--- conflicted
+++ resolved
@@ -42,20 +42,11 @@
         get_loss: Callable[[PyTree, DataTree], Scalar],
         treedef_model: PyTreeDef,
         data: DataTree,
-<<<<<<< HEAD
         val_data: Optional[DataTree] = None,
     ):
         self.data = data
         self.val_data = val_data
         self._get_loss = get_loss
-=======
-        val_data: Optional[DataTree],
-        treedef_model: PyTreeDef,
-    ):
-        self.data = data
-        self.val_data = val_data
-        self._get_loss = get_loss  # lambda m: get_loss(m, *data)
->>>>>>> 907b623c
         self._treedef_model = treedef_model
 
     def update(self, flat_model: PyTree, step: int):
@@ -107,11 +98,7 @@
 @typing.runtime_checkable
 class Callback(Protocol):
     """An abstract callback."""
-<<<<<<< HEAD
-    def __call__(
-        self,
-        cbargs: CallbackArgs
-    ) -> bool | None:
+    def __call__(self, cbargs: CallbackArgs) -> bool | None:
         raise NotImplementedError
     
 
@@ -120,10 +107,13 @@
     """An abstract history callback."""
     def __init__(self, log_every:int) -> None:
         raise NotImplementedError
+
     def __call__(self, cbargs: CallbackArgs) -> bool | None:
         raise NotImplementedError
+
     def add_training_time(self, seconds:float) -> None:
         raise NotImplementedError
+
 
 class DefaultHistoryCallback:
     log_every: int
@@ -149,7 +139,8 @@
     def add_training_time(self, seconds:float):
         self.training_time += seconds
 
-    def plot(self, *, loss_kwargs:dict={}, val_loss_kwargs:dict={}, axis=None): # Can't type hint axes without importing pyplot: axis:plt.Axes=None
+    def plot(self, *, loss_kwargs:dict={}, val_loss_kwargs:dict={}, axis=None):
+        # Can't type hint axes without importing pyplot: axis:plt.Axes=None
         if PYPLOT_AVAILABLE:
             axis = plt.gca() if axis is None else axis
             loss_kwargs = dict(label='Loss', ls='-', c='black') | loss_kwargs
@@ -164,10 +155,4 @@
         raise NotImplementedError
     
     def load(self):
-        raise NotImplementedError
-
-=======
-
-    def __call__(self, cbargs: CallbackArgs) -> bool | None:
-        raise NotImplementedError
->>>>>>> 907b623c
+        raise NotImplementedError